# coding=utf-8
# Copyright (c) 2020, NVIDIA CORPORATION.  All rights reserved.
#
# Licensed under the Apache License, Version 2.0 (the "License");
# you may not use this file except in compliance with the License.
# You may obtain a copy of the License at
#
#     http://www.apache.org/licenses/LICENSE-2.0
#
# Unless required by applicable law or agreed to in writing, software
# distributed under the License is distributed on an "AS IS" BASIS,
# WITHOUT WARRANTIES OR CONDITIONS OF ANY KIND, either express or implied.
# See the License for the specific language governing permissions and
# limitations under the License.

"""Megatron arguments."""

import argparse
import os

import torch
from megatron import fused_kernels

def parse_args(extra_args_provider=None, defaults={},
               ignore_unknown_args=False):
    """Parse all arguments."""
    parser = argparse.ArgumentParser(description='Megatron-LM Arguments',
                                     allow_abbrev=False)

    # Standard arguments.
    parser = _add_network_size_args(parser)
    parser = _add_regularization_args(parser)
    parser = _add_training_args(parser)
    parser = _add_initialization_args(parser)
    parser = _add_learning_rate_args(parser)
    parser = _add_checkpointing_args(parser)
    parser = _add_mixed_precision_args(parser)
    parser = _add_distributed_args(parser)
    parser = _add_validation_args(parser)
    parser = _add_data_args(parser)
    parser = _add_autoresume_args(parser)
<<<<<<< HEAD
    parser = _add_biencoder_args(parser)
=======
    parser = _add_realm_args(parser)
    parser = _add_vit_args(parser)
    parser = _add_logging_args(parser)
>>>>>>> c601d751

    # Custom arguments.
    if extra_args_provider is not None:
        parser = extra_args_provider(parser)

    # Parse.
    if ignore_unknown_args:
        args, _ = parser.parse_known_args()
    else:
        args = parser.parse_args()

    # Distributed args.
    args.rank = int(os.getenv('RANK', '0'))
    args.world_size = int(os.getenv("WORLD_SIZE", '1'))
    # Tensor model parallel size.
    args.tensor_model_parallel_size = min(
        args.tensor_model_parallel_size, args.world_size)
    assert args.world_size % args.tensor_model_parallel_size == 0, 'world size'\
        ' ({}) is not divisible by tensor model parallel size ({})'.format(
            args.world_size, args.tensor_model_parallel_size)
    # Pipeline model parallel size.
    args.pipeline_model_parallel_size = min(
        args.pipeline_model_parallel_size,
        (args.world_size // args.tensor_model_parallel_size))
    # Checks.
    model_parallel_size = args.pipeline_model_parallel_size * \
                          args.tensor_model_parallel_size
    assert args.world_size % model_parallel_size == 0, 'world size is not'\
        ' divisible by tensor parallel size ({}) times pipeline paralle ' \
        'size ({})'.format(args.world_size, args.tensor_model_parallel_size,
                           args.pipeline_model_parallel_size)
    args.data_parallel_size = args.world_size // model_parallel_size
    if args.rank == 0:
        print('using world size: {}, data-parallel-size: {}, '
              'tensor-model-parallel size: {}, '
              'pipeline-model-parallel size: {} '.format(
                  args.world_size, args.data_parallel_size,
                  args.tensor_model_parallel_size,
                  args.pipeline_model_parallel_size), flush=True)

    # Deprecated arguments
    assert args.batch_size is None, '--batch-size argument is no longer ' \
        'valid, use --micro-batch-size instead'
    del args.batch_size
    assert args.warmup is None, '--warmup argument is no longer valid, use ' \
        '--lr-warmup-fraction instead'
    del args.warmup
    assert args.model_parallel_size is None, '--model-parallel-size is no ' \
        'longer valid, use --tensor-model-parallel-size instead'
    del args.model_parallel_size

    # Set input defaults.
    for key in defaults:
        # For default to be valid, it should not be provided in the
        # arguments that are passed to the program. We check this by
        # ensuring the arg is set to None.
        if getattr(args, key) is not None:
            if args.rank == 0:
                print('WARNING: overriding default arguments for {key}:{v} \
                       with {key}:{v2}'.format(key=key, v=defaults[key],
                                               v2=getattr(args, key)),
                                               flush=True)
        else:
            setattr(args, key, defaults[key])

    # Batch size.
    assert args.micro_batch_size is not None
    assert args.micro_batch_size > 0
    if args.global_batch_size is None:
        args.global_batch_size = args.micro_batch_size * args.data_parallel_size
        if args.rank == 0:
            print('setting global batch size to {}'.format(
                args.global_batch_size), flush=True)
    assert args.global_batch_size > 0

    # Parameters dtype.
    args.params_dtype = torch.float
    if args.fp16:
        args.params_dtype = torch.half
    if args.rank == 0:
        print('using {} for parameters ...'.format(args.params_dtype),
              flush=True)

    if args.dataloader_type is None:
        args.dataloader_type = 'single'

    # Consumed tokens.
    args.consumed_train_samples = 0
    args.consumed_valid_samples = 0

    # Iteration-based training.
    if args.train_iters:
        # If we use iteration-based training, make sure the
        # sample-based options are off.
        assert args.train_samples is None, \
            'expected iteration-based training'
        assert args.lr_decay_samples is None, \
            'expected iteration-based learning rate decay'
        assert args.lr_warmup_samples == 0, \
            'expected iteration-based learning rate warmup'
        assert args.rampup_batch_size is None, \
            'expected no batch-size rampup for iteration-based training'
        if args.lr_warmup_fraction is not None:
            assert args.lr_warmup_iters == 0, \
                'can only specify one of lr-warmup-fraction and lr-warmup-iters'

    # Sample-based training.
    if args.train_samples:
        # If we use sample-based training, make sure the
        # iteration-based options are off.
        assert args.train_iters is None, \
            'expected sample-based training'
        assert args.lr_decay_iters is None, \
            'expected sample-based learning rate decay'
        assert args.lr_warmup_iters == 0, \
            'expected sample-based learnig rate warmup'
        if args.lr_warmup_fraction is not None:
            assert args.lr_warmup_samples == 0, \
                'can only specify one of lr-warmup-fraction ' \
                'and lr-warmup-samples'

    # Check required arguments.
    required_args = ['num_layers', 'hidden_size', 'num_attention_heads',
                     'max_position_embeddings']
    for req_arg in required_args:
        _check_arg_is_not_none(args, req_arg)

    # Checks.
    if args.ffn_hidden_size is None:
        args.ffn_hidden_size = 4 * args.hidden_size

    if args.kv_channels is None:
        assert args.hidden_size % args.num_attention_heads == 0
        args.kv_channels = args.hidden_size // args.num_attention_heads

    if args.seq_length is not None:
        assert args.encoder_seq_length is None
        args.encoder_seq_length = args.seq_length
    else:
        assert args.encoder_seq_length is not None
        args.seq_length = args.encoder_seq_length
 
    assert args.hidden_size % args.num_attention_heads == 0
    if args.seq_length is not None:
        assert args.max_position_embeddings >= args.seq_length
    if args.lr is not None:
        assert args.min_lr <= args.lr
    if args.save is not None:
        assert args.save_interval is not None
    # Mixed precision checks.
    if args.fp16_lm_cross_entropy:
        assert args.fp16, 'lm cross entropy in fp16 only support in fp16 mode.'
    if args.fp32_residual_connection:
        assert args.fp16, \
            'residual connection in fp32 only supported when using fp16.'
    # Activation checkpointing.
    if args.distribute_checkpointed_activations:
        assert args.checkpoint_activations, \
            'for distribute-checkpointed-activations to work you '\
            'need to enable checkpoint-activations'
   
    # Load scaled_masked_softmax_fusion_kernels
    if args.masked_softmax_fusion:
        fused_kernels.load_scaled_upper_triang_masked_softmax_fusion_kernel()
        fused_kernels.load_scaled_masked_softmax_fusion_kernel()

    # Load mixed precision fused layer norm.
    if args.fp32_residual_connection:
        fused_kernels.load_fused_mix_prec_layer_norm_kernel()

    _print_args(args)
    return args


def _print_args(args):
    """Print arguments."""
    if args.rank == 0:
        print('------------------------ arguments ------------------------',
              flush=True)
        str_list = []
        for arg in vars(args):
            dots = '.' * (48 - len(arg))
            str_list.append('  {} {} {}'.format(arg, dots, getattr(args, arg)))
        for arg in sorted(str_list, key=lambda x: x.lower()):
            print(arg, flush=True)
        print('-------------------- end of arguments ---------------------',
              flush=True)


def _check_arg_is_not_none(args, arg):
    assert getattr(args, arg) is not None, '{} argument is None'.format(arg)


def _add_network_size_args(parser):
    group = parser.add_argument_group(title='network size')

    group.add_argument('--num-layers', type=int, default=None,
                       help='Number of transformer layers.')
    group.add_argument('--hidden-size', type=int, default=None,
                       help='Tansformer hidden size.')
    group.add_argument('--ffn-hidden-size', type=int, default=None,
                       help='Transformer Feed-Forward Network hidden size. '
                       'This is set to 4*hidden-size if not provided')
    group.add_argument('--num-attention-heads', type=int, default=None,
                       help='Number of transformer attention heads.')
    group.add_argument('--kv-channels', type=int, default=None,
                       help='Projection weights dimension in multi-head '
                       'attention. This is set to '
                       '   args.hidden_size // args.num_attention_heads '
                       'if not provided.')
    group.add_argument('--max-position-embeddings', type=int, default=None,
                       help='Maximum number of position embeddings to use. '
                       'This is the size of position embedding.')
    group.add_argument('--make-vocab-size-divisible-by', type=int, default=128,
                       help='Pad the vocab size to be divisible by this value.'
                       'This is added for computational efficieny reasons.')
    group.add_argument('--layernorm-epsilon', type=float, default=1e-5,
                       help='Layer norm epsilon.')
    group.add_argument('--apply-residual-connection-post-layernorm',
                       action='store_true',
                       help='If set, use original BERT residula connection '
                       'ordering.')
    group.add_argument('--openai-gelu', action='store_true',
                       help='Use OpenAIs GeLU implementation. This option'
                       'should not be used unless for backward compatibility'
                       'reasons.')
    group.add_argument('--onnx-safe', type=bool, required=False,
                       help='Use workarounds for known problems with '
                       'Torch ONNX exporter')
    group.add_argument('--bert-no-binary-head', action='store_false',
                       help='Disable BERT binary head.',
                       dest='bert_binary_head')

    return parser


def _add_logging_args(parser):
    group = parser.add_argument_group(title='logging')

    group.add_argument('--log-params-norm', action='store_true',
                       help='If set, calculate and log parameters norm.')
    group.add_argument('--tensorboard-log-interval', type=int, default=1,
                       help='Report to tensorboard interval.')
    group.add_argument('--tensorboard-queue-size', type=int, default=1000,
                       help='Size of the tensorboard queue for pending events '
                       'and summaries before one of the ‘add’ calls forces a '
                       'flush to disk.')
    group.add_argument('--log-timers-to-tensorboard', action='store_true',
                       help='If set, write timers to tensorboard.')
    group.add_argument('--log-batch-size-to-tensorboard', action='store_true',
                       help='If set, write batch-size to tensorboard.')
    group.add_argument('--no-log-learnig-rate-to-tensorboard',
                       action='store_false',
                       help='Disable learning rate logging to tensorboard.',
                       dest='log_learning_rate_to_tensorboard')
    group.add_argument('--no-log-loss-scale-to-tensorboard',
                       action='store_false',
                       help='Disable loss-scale logging to tensorboard.',
                       dest='log_loss_scale_to_tensorboard')
    group.add_argument('--log-validation-ppl-to-tensorboard',
                       action='store_true',
                       help='If set, write validation perplexity to '
                       'tensorboard.')

    return parser


def _add_regularization_args(parser):
    group = parser.add_argument_group(title='regularization')

    group.add_argument('--attention-dropout', type=float, default=0.1,
                       help='Post attention dropout probability.')
    group.add_argument('--hidden-dropout', type=float, default=0.1,
                       help='Dropout probability for hidden state transformer.')
    group.add_argument('--weight-decay', type=float, default=0.01,
                       help='Weight decay coefficient for L2 regularization.')
    group.add_argument('--clip-grad', type=float, default=1.0,
                       help='Gradient clipping based on global L2 norm.')
    group.add_argument('--adam-beta1', type=float, default=0.9,
                       help='First coefficient for computing running averages '
                       'of gradient and its square')
    group.add_argument('--adam-beta2', type=float, default=0.999,
                       help='Second coefficient for computing running averages '
                       'of gradient and its square')
    group.add_argument('--adam-eps', type=float, default=1e-08,
                       help='Term added to the denominator to improve'
                       'numerical stability')
    group.add_argument('--sgd-momentum', type=float, default=0.9,
                       help='Momentum factor for sgd')

    return parser


def _add_training_args(parser):
    group = parser.add_argument_group(title='training')

    group.add_argument('--micro-batch-size', type=int, default=None,
                       help='Batch size per model instance (local batch size). '
                       'Global batch size is local batch size times data '
                       'parallel size times number of micro batches.')
    group.add_argument('--batch-size', type=int, default=None,
                       help='Old batch size parameter, do not use. '
                       'Use --micro-batch-size instead')
    group.add_argument('--global-batch-size', type=int, default=None,
                       help='Training batch size. If set, it should be a '
                       'multiple of micro-batch-size times data-parallel-size. '
                       'If this value is None, then '
                       'use micro-batch-size * data-parallel-size as the '
                       'global batch size. This choice will result in 1 for '
                       'number of micro-batches.')
    group.add_argument('--rampup-batch-size', nargs='*', default=None,
                       help='Batch size ramp up with the following values:'
                       '  --rampup-batch-size <start batch size> '
                       '                      <batch size incerement> '
                       '                      <ramp-up samples> '
                       'For example:'
                       '   --rampup-batch-size 16 8 300000 \ '
                       '   --global-batch-size 1024'
                       'will start with global batch size 16 and over '
                       ' (1024 - 16) / 8 = 126 intervals will increase'
                       'the batch size linearly to 1024. In each interval'
                       'we will use approximately 300000 / 126 = 2380 samples.')
    group.add_argument('--checkpoint-activations', action='store_true',
                       help='Checkpoint activation to allow for training '
                       'with larger models, sequences, and batch sizes.')
    group.add_argument('--override-checkpoint-version', type=float, default=None,
                       help='Override checkpoint version')
    group.add_argument('--distribute-checkpointed-activations',
                       action='store_true',
                       help='If set, distribute checkpointed activations '
                       'across model parallel group.')
    group.add_argument('--checkpoint-num-layers', type=int, default=1,
                       help='chunk size (number of layers) for checkpointing.')
    group.add_argument('--train-iters', type=int, default=None,
                       help='Total number of iterations to train over all '
                       'training runs. Note that either train-iters or '
                       'train-samples should be provided.')
    group.add_argument('--train-samples', type=int, default=None,
                       help='Total number of samples to train over all '
                       'training runs. Note that either train-iters or '
                       'train-samples should be provided.')
    group.add_argument('--log-interval', type=int, default=100,
                       help='Report loss and timing interval.')
    group.add_argument('--exit-interval', type=int, default=None,
                       help='Exit the program after the iteration is divisible '
                       'by this value.')
    group.add_argument('--exit-duration-in-mins', type=int, default=None,
                       help='Exit the program after this many minutes.')
    group.add_argument('--tensorboard-dir', type=str, default=None,
                       help='Write TensorBoard logs to this directory.')
    group.add_argument('--no-masked-softmax-fusion',
                       action='store_false',
                       help='Disable fusion of query_key_value scaling, '
                       'masking, and softmax.',
                       dest='masked_softmax_fusion')
    group.add_argument('--no-bias-gelu-fusion', action='store_false',
                       help='Disable bias and gelu fusion.',
                       dest='bias_gelu_fusion')
    group.add_argument('--no-bias-dropout-fusion', action='store_false',
                       help='Disable bias and dropout fusion.',
                       dest='bias_dropout_fusion')
    group.add_argument('--optimizer', type=str, default='adam',
                       choices=['adam', 'sgd'],
                       help='Optimizer function')
    group.add_argument('--dataloader-type', type=str, default=None,
                       choices=['single', 'cyclic'],
                       help='Single pass vs multiple pass data loader')
    return parser


def _add_initialization_args(parser):
    group = parser.add_argument_group(title='initialization')

    group.add_argument('--seed', type=int, default=1234,
                       help='Random seed used for python, numpy, '
                       'pytorch, and cuda.')
    group.add_argument('--init-method-std', type=float, default=0.02,
                       help='Standard deviation of the zero mean normal '
                       'distribution used for weight initialization.')
    group.add_argument('--init-method-xavier-uniform', action='store_true',
                       help='Enable Xavier uniform parameter initialization')

    return parser


def _add_learning_rate_args(parser):
    group = parser.add_argument_group(title='learning rate')

    group.add_argument('--lr', type=float, default=None,
                       help='Initial learning rate. Depending on decay style '
                       'and initial warmup, the learing rate at each '
                       'iteration would be different.')
    group.add_argument('--lr-decay-style', type=str, default='linear',
                       choices=['constant', 'linear', 'cosine'],
                       help='Learning rate decay function.')
    group.add_argument('--lr-decay-iters', type=int, default=None,
                       help='number of iterations to decay learning rate over,'
                       ' If None defaults to `--train-iters`')
    group.add_argument('--lr-decay-samples', type=int, default=None,
                       help='number of samples to decay learning rate over,'
                       ' If None defaults to `--train-samples`')
    group.add_argument('--lr-warmup-fraction', type=float, default=None,
                       help='fraction of lr-warmup-(iters/samples) to use '
                       'for warmup (as a float)')
    group.add_argument('--lr-warmup-iters', type=int, default=0,
                       help='number of iterations to linearly warmup '
                       'learning rate over.')
    group.add_argument('--lr-warmup-samples', type=int, default=0,
                       help='number of samples to linearly warmup '
                       'learning rate over.')
    group.add_argument('--warmup', type=int, default=None,
                       help='Old lr warmup argument, do not use. Use one of the'
                       '--lr-warmup-* arguments above')
    group.add_argument('--min-lr', type=float, default=0.0,
                       help='Minumum value for learning rate. The scheduler'
                       'clip values below this threshold.')
    group.add_argument('--override-lr-scheduler', action='store_true',
                       help='Reset the values of the scheduler (learning rate,'
                       'warmup iterations, minimum learning rate, maximum '
                       'number of iterations, and decay style from input '
                       'arguments and ignore values from checkpoints. Note'
                       'that all the above values will be reset.')
    group.add_argument('--use-checkpoint-lr-scheduler', action='store_true',
                       help='Use checkpoint to set the values of the scheduler '
                       '(learning rate, warmup iterations, minimum learning '
                       'rate, maximum number of iterations, and decay style '
                       'from checkpoint and ignore input arguments.')

    return parser


def _add_checkpointing_args(parser):
    group = parser.add_argument_group(title='checkpointing')

    group.add_argument('--save', type=str, default=None,
                       help='Output directory to save checkpoints to.')
    group.add_argument('--save-interval', type=int, default=None,
                       help='Number of iterations between checkpoint saves.')
    group.add_argument('--no-save-optim', action='store_true',
                       help='Do not save current optimizer.')
    group.add_argument('--no-save-rng', action='store_true',
                       help='Do not save current rng state.')
    group.add_argument('--load', type=str, default=None,
                       help='Directory containing a model checkpoint.')
    group.add_argument('--no-load-optim', action='store_true', default=None,
                       help='Do not load optimizer when loading checkpoint.')
    group.add_argument('--no-load-rng', action='store_true', default=None,
                       help='Do not load rng state when loading checkpoint.')
    group.add_argument('--finetune', action='store_true',
                       help='Load model for finetuning. Do not load optimizer '
                       'or rng state from checkpoint and set iteration to 0. '
                       'Assumed when loading a release checkpoint.')

    return parser


def _add_mixed_precision_args(parser):
    group = parser.add_argument_group(title='mixed precision')

    group.add_argument('--fp16', action='store_true',
                       help='Run model in fp16 mode.')
    group.add_argument('--loss-scale', type=float, default=None,
                       help='Static loss scaling, positive power of 2 '
                       'values can improve fp16 convergence. If None, dynamic'
                       'loss scaling is used.')
    group.add_argument('--initial-loss-scale', type=float, default=2**32,
                       help='Initial loss-scale for dynamic loss scaling.')
    group.add_argument('--min-loss-scale', type=float, default=1.0,
                       help='Minimum loss scale for dynamic loss scale.')
    group.add_argument('--loss-scale-window', type=float, default=1000,
                       help='Window over which to raise/lower dynamic scale.')
    group.add_argument('--hysteresis', type=int, default=2,
                       help='hysteresis for dynamic loss scaling')
    group.add_argument('--fp32-residual-connection', action='store_true',
                       help='Move residual connections to fp32.')
    group.add_argument('--no-query-key-layer-scaling', action='store_false',
                       help='Do not scale Q * K^T by 1 / layer-number.',
                       dest='apply_query_key_layer_scaling')
    group.add_argument('--attention-softmax-in-fp32', action='store_true',
                       help='Run attention masking and softmax in fp32. '
                       'This flag is ignored unless '
                       '--no-query-key-layer-scaling is specified.')
    group.add_argument('--fp32-allreduce', action='store_true',
                       help='All-reduce in fp32')
    group.add_argument('--fp16-lm-cross-entropy', action='store_true',
                       help='Move the cross entropy unreduced loss calculation'
                       'for lm head to fp16.')

    return parser


def _add_distributed_args(parser):
    group = parser.add_argument_group(title='distributed')

    group.add_argument('--tensor-model-parallel-size', type=int, default=1,
                       help='Degree of tensor model parallelism.')
    group.add_argument('--pipeline-model-parallel-size', type=int, default=1,
                       help='Degree of pipeline model parallelism.')
    group.add_argument('--model-parallel-size', type=int, default=None,
                       help='Old model parallel argument, do not use. Use '
                       '--tensor-model-parallel-size instead.')
    group.add_argument('--distributed-backend', default='nccl',
                       choices=['nccl', 'gloo'],
                       help='Which backend to use for distributed training.')
    group.add_argument('--DDP-impl', default='local',
                       choices=['local', 'torch'],
                       help='which DistributedDataParallel implementation '
                       'to use.')
    group.add_argument('--local_rank', type=int, default=None,
                       help='local rank passed from distributed launcher.')
    group.add_argument('--lazy-mpu-init', type=bool, required=False,
                       help='If set to True, initialize_megatron() '
                       'skips DDP initialization and returns function to '
                       'complete it instead.Also turns on '
                       '--use-cpu-initialization flag. This is for '
                       'external DDP manager.' )
    group.add_argument('--use-cpu-initialization', action='store_true',
                       default=None, help='If set, affine parallel weights '
                       'initialization uses CPU' )
    return parser


def _add_validation_args(parser):
    group = parser.add_argument_group(title='validation')

    group.add_argument('--eval-iters', type=int, default=100,
                       help='Number of iterations to run for evaluation'
                       'validation/test for.')
    group.add_argument('--eval-interval', type=int, default=1000,
                       help='Interval between running evaluation on '
                       'validation set.')

    return parser


def _add_data_args(parser):
    group = parser.add_argument_group(title='data and dataloader')

    group.add_argument('--data-path', nargs='*', default=None,
                       help='Path to the training dataset. Accepted format:'
                       '1) a single data path, 2) multiple datasets in the'
                       'form: dataset1-weight dataset1-path dataset2-weight '
                       'dataset2-path ...')
    group.add_argument('--split', type=str, default='969, 30, 1',
                       help='Comma-separated list of proportions for training,'
                       ' validation, and test split. For example the split '
                       '`90,5,5` will use 90%% of data for training, 5%% for '
                       'validation and 5%% for test.')
    group.add_argument('--vocab-file', type=str, default=None,
                       help='Path to the vocab file.')
    group.add_argument('--merge-file', type=str, default=None,
                       help='Path to the BPE merge file.')
    group.add_argument('--seq-length', type=int, default=None,
                       help='Maximum sequence length to process.')
    group.add_argument('--encoder-seq-length', type=int, default=None,
                       help='Maximum encoder sequence length to process.'
                       'This should be exclusive of --seq-length')
    group.add_argument('--decoder-seq-length', type=int, default=None,
                       help="Maximum decoder sequence length to process.")
    group.add_argument('--mask-prob', type=float, default=0.15,
                       help='Probability of replacing a token with mask.')
    group.add_argument('--short-seq-prob', type=float, default=0.1,
                       help='Probability of producing a short sequence.')
    group.add_argument('--mmap-warmup', action='store_true',
                       help='Warm up mmap files.')
    group.add_argument('--num-workers', type=int, default=2,
                       help="Dataloader number of workers.")
    group.add_argument('--tokenizer-type', type=str,
                       default=None,
                       choices=['BertWordPieceLowerCase',
                                'BertWordPieceCase',
                                'GPT2BPETokenizer'],
                       help='What type of tokenizer to use.')
    group.add_argument('--data-impl', type=str, default='infer',
                       choices=['lazy', 'cached', 'mmap', 'infer'],
                       help='Implementation of indexed datasets.')
    group.add_argument('--reset-position-ids', action='store_true',
                       help='Reset posistion ids after end-of-document token.')
    group.add_argument('--reset-attention-mask', action='store_true',
                       help='Reset self attention maske after '
                       'end-of-document token.')
    group.add_argument('--eod-mask-loss', action='store_true',
                       help='Mask loss for the end of document tokens.')

    return parser


def _add_autoresume_args(parser):
    group = parser.add_argument_group(title='autoresume')

    group.add_argument('--adlr-autoresume', action='store_true',
                       help='Enable autoresume on adlr cluster.')
    group.add_argument('--adlr-autoresume-interval', type=int, default=1000,
                       help='Intervals over which check for autoresume'
                       'termination signal')

    return parser


def _add_biencoder_args(parser):
    group = parser.add_argument_group(title='biencoder')

    # network size
    group.add_argument('--ict-head-size', type=int, default=None,
<<<<<<< HEAD
                       help='Size of block embeddings to be used in ICT and REALM (paper default: 128)')
    group.add_argument('--projection-dim', type=int, default=0,
                       help='Size of projection head used in biencoder (paper default: 128)')
    group.add_argument('--shared-query-context-model', action='store_true',
                        help='Whether to share the parameters of the query and context models or not')
    group.add_argument('--pool-type', type=str, default='cls-token',
                       choices=['avg', 'cls-token', 'max'],
                       help='different options are: avg | cls-token | max, default=cls-token')
=======
                       help='Size of block embeddings to be used in ICT and '
                       'REALM (paper default: 128)')
>>>>>>> c601d751

    # checkpointing
    group.add_argument('--ict-load', type=str, default=None,
                       help='Directory containing an ICTBertModel checkpoint')
    group.add_argument('--bert-load', type=str, default=None,
                       help='Directory containing an BertModel checkpoint '
                       '(needed to start ICT and REALM)')

    # data
    group.add_argument('--titles-data-path', type=str, default=None,
                       help='Path to titles dataset used for ICT')
    group.add_argument('--query-in-block-prob', type=float, default=0.1,
                       help='Probability of keeping query in block for '
                       'ICT dataset')
    group.add_argument('--use-one-sent-docs', action='store_true',
                       help='Whether to use one sentence documents in ICT')

    # training
    group.add_argument('--report-topk-accuracies', nargs='+', type=int, default=[],
                       help="Which top-k accuracies to report (e.g. '1 5 20')")
    group.add_argument('--retriever-score-scaling', action='store_true',
                       help="Whether to scale retriever scores by inverse square root of hidden size")

    # faiss index
    group.add_argument('--faiss-use-gpu', action='store_true',
                       help='Whether create the FaissMIPSIndex on GPU')
    group.add_argument('--block-data-path', type=str, default=None,
                       help='Where to save/load BlockData to/from')

    # indexer
    group.add_argument('--indexer-batch-size', type=int, default=128,
                       help='How large of batches to use when doing indexing '
                       'jobs')
    group.add_argument('--indexer-log-interval', type=int, default=1000,
                       help='After how many batches should the indexer '
                       'report progress')
    return parser


def _add_vit_args(parser):
    group = parser.add_argument_group(title="vit")

    group.add_argument('--num-classes', type=int, default=1000,
                       help='num of classes in vision classificaiton task')
    group.add_argument('--img-dim', type=int, default=224,
                       help='Image size for vision classification task')
    group.add_argument('--num-channels', type=int, default=3,
                       help='Number of channels in input image data')
    group.add_argument('--patch-dim', type=int, default=16,
                       help='patch dimension used in vit')

    return parser<|MERGE_RESOLUTION|>--- conflicted
+++ resolved
@@ -39,13 +39,9 @@
     parser = _add_validation_args(parser)
     parser = _add_data_args(parser)
     parser = _add_autoresume_args(parser)
-<<<<<<< HEAD
     parser = _add_biencoder_args(parser)
-=======
-    parser = _add_realm_args(parser)
     parser = _add_vit_args(parser)
     parser = _add_logging_args(parser)
->>>>>>> c601d751
 
     # Custom arguments.
     if extra_args_provider is not None:
@@ -371,8 +367,6 @@
     group.add_argument('--checkpoint-activations', action='store_true',
                        help='Checkpoint activation to allow for training '
                        'with larger models, sequences, and batch sizes.')
-    group.add_argument('--override-checkpoint-version', type=float, default=None,
-                       help='Override checkpoint version')
     group.add_argument('--distribute-checkpointed-activations',
                        action='store_true',
                        help='If set, distribute checkpointed activations '
@@ -650,7 +644,6 @@
 
     # network size
     group.add_argument('--ict-head-size', type=int, default=None,
-<<<<<<< HEAD
                        help='Size of block embeddings to be used in ICT and REALM (paper default: 128)')
     group.add_argument('--projection-dim', type=int, default=0,
                        help='Size of projection head used in biencoder (paper default: 128)')
@@ -659,10 +652,6 @@
     group.add_argument('--pool-type', type=str, default='cls-token',
                        choices=['avg', 'cls-token', 'max'],
                        help='different options are: avg | cls-token | max, default=cls-token')
-=======
-                       help='Size of block embeddings to be used in ICT and '
-                       'REALM (paper default: 128)')
->>>>>>> c601d751
 
     # checkpointing
     group.add_argument('--ict-load', type=str, default=None,
